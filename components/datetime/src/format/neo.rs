// This file is part of ICU4X. For terms of use, please see the file
// called LICENSE at the top level of the ICU4X source tree
// (online at: https://github.com/unicode-org/icu4x/blob/main/LICENSE ).

use super::datetime::write_pattern;
use crate::calendar::CldrCalendar;
use crate::error::DateTimeError as Error;
use crate::fields::{self, FieldLength, FieldSymbol};
use crate::input;
use crate::input::DateInput;
use crate::input::DateTimeInput;
use crate::input::DateTimeInputWithWeekConfig;
use crate::input::ExtractedDateTimeInput;
use crate::input::IsoTimeInput;
use crate::pattern::runtime::Pattern;
use crate::pattern::PatternItem;
use crate::provider::date_time::{DateSymbols, MonthPlaceholderValue, TimeSymbols};
use crate::provider::neo::*;
use core::fmt;
use core::marker::PhantomData;
use icu_calendar::provider::WeekDataV2Marker;
use icu_calendar::types::Era;
use icu_calendar::types::MonthCode;
use icu_calendar::week::WeekCalculator;
use icu_decimal::options::FixedDecimalFormatterOptions;
use icu_decimal::options::GroupingStrategy;
use icu_decimal::provider::DecimalSymbolsV1Marker;
use icu_decimal::FixedDecimalFormatter;
use icu_provider::prelude::*;
use writeable::Writeable;

/// This can be extended in the future to support multiple lengths.
/// For now, this type wraps a symbols object tagged with a single length. See #4337
#[derive(Debug, Copy, Clone)]
enum OptionalNames<S, T> {
    None,
    SingleLength(S, FieldLength, T),
}

enum NamePresence {
    /// The data is not loaded
    NotLoaded,
    /// The data matches and is already loaded
    Loaded,
    /// There is data loaded which does not match
    Mismatched,
}

impl<S, T> OptionalNames<S, T>
where
    S: Copy + PartialEq,
{
    pub(crate) fn check_with_length(
        &self,
        field_symbol: S,
        field_length: FieldLength,
    ) -> NamePresence {
        match self {
            Self::SingleLength(actual_field_symbol, actual_length, _)
                if field_symbol == *actual_field_symbol && field_length == *actual_length =>
            {
                NamePresence::Loaded
            }
            OptionalNames::SingleLength(_, _, _) => NamePresence::Mismatched,
            OptionalNames::None => NamePresence::NotLoaded,
        }
    }
}

impl<S, T> OptionalNames<S, T>
where
    S: Copy + PartialEq,
    T: Copy,
{
    pub(crate) fn get_with_length(&self, field_symbol: S, field_length: FieldLength) -> Option<T> {
        match self {
            Self::None => None,
            Self::SingleLength(actual_field_symbol, actual_length, t)
                if field_symbol == *actual_field_symbol && field_length == *actual_length =>
            {
                Some(*t)
            }
            _ => None,
        }
    }
}

impl<S, M> OptionalNames<S, DataPayload<M>>
where
    S: Copy,
    M: DataMarker,
{
    pub(crate) fn as_borrowed(
        &self,
    ) -> OptionalNames<S, &<M::Yokeable as icu_provider::yoke::Yokeable>::Output> {
        match self {
            Self::None => OptionalNames::None,
            Self::SingleLength(field_symbol, field_length, payload) => {
                OptionalNames::SingleLength(*field_symbol, *field_length, payload.get())
            }
        }
    }
}

/// A low-level type that formats datetime patterns with localized symbols.
///
/// <div class="stab unstable">
/// 🚧 This code is experimental; it may change at any time, in breaking or non-breaking ways,
/// including in SemVer minor releases. It can be enabled with the "experimental" Cargo feature
/// of the icu meta-crate. Use with caution.
/// <a href="https://github.com/unicode-org/icu4x/issues/1317">#1317</a>
/// </div>
///
/// # Examples
///
/// ```
/// use icu::calendar::Gregorian;
/// use icu::calendar::DateTime;
/// use icu::datetime::TypedDateTimeNames;
/// use icu::datetime::fields::FieldLength;
/// use icu::datetime::fields;
/// use icu::datetime::pattern;
/// use icu::locid::locale;
/// use writeable::assert_writeable_eq;
///
/// // Create an instance that can format abbreviated month, weekday, and day period names:
/// let mut names: TypedDateTimeNames<Gregorian> =
///     TypedDateTimeNames::try_new(&locale!("uk").into()).unwrap();
/// names
///     .include_month_names(fields::Month::Format, FieldLength::Abbreviated)
///     .unwrap()
///     .include_weekday_names(fields::Weekday::Format, FieldLength::Abbreviated)
///     .unwrap()
///     .include_day_period_names(FieldLength::Abbreviated)
///     .unwrap();
///
/// // Create a pattern from a pattern string:
/// let pattern_str = "E MMM d y -- h:mm a";
/// let reference_pattern: pattern::reference::Pattern = pattern_str.parse().unwrap();
/// let pattern: pattern::runtime::Pattern = (&reference_pattern).into();
///
/// // Test it:
/// let datetime = DateTime::try_new_gregorian_datetime(2023, 11, 20, 11, 35, 3).unwrap();
/// assert_writeable_eq!(names.with_pattern(&pattern).format(&datetime), "пн лист. 20 2023 -- 11:35 дп");
/// ```
///
/// If the correct data is not loaded, and error will occur:
///
/// ```
/// use icu::calendar::Gregorian;
/// use icu::calendar::DateTime;
/// use icu::datetime::TypedDateTimeNames;
/// use icu::datetime::fields::FieldLength;
/// use icu::datetime::fields;
/// use icu::datetime::pattern;
/// use icu::locid::locale;
/// use writeable::Writeable;
///
/// // Create an instance that can format abbreviated month, weekday, and day period names:
/// let mut names: TypedDateTimeNames<Gregorian> =
///     TypedDateTimeNames::try_new(&locale!("en").into()).unwrap();
///
/// // Create a pattern from a pattern string:
/// let pattern_str = "'It is:' E MMM d y 'at' h:mm a";
/// let reference_pattern: pattern::reference::Pattern = pattern_str.parse().unwrap();
/// let pattern: pattern::runtime::Pattern = (&reference_pattern).into();
///
/// // The pattern string contains lots of symbols including "E", "MMM", and "a", but we did not load any data!
/// let datetime = DateTime::try_new_gregorian_datetime(2023, 11, 20, 11, 35, 3).unwrap();
/// let mut buffer = String::new();
/// assert!(names.with_pattern(&pattern).format(&datetime).write_to(&mut buffer).is_err());
/// ```
#[derive(Debug)]
pub struct TypedDateTimeNames<C: CldrCalendar> {
    inner: RawDateTimeNames,
    _calendar: PhantomData<C>,
}

#[derive(Debug)]
pub(crate) struct RawDateTimeNames {
    locale: DataLocale,
    year_symbols: OptionalNames<(), DataPayload<ErasedYearNamesV1Marker>>,
    month_symbols: OptionalNames<fields::Month, DataPayload<ErasedMonthNamesV1Marker>>,
    weekday_symbols: OptionalNames<fields::Weekday, DataPayload<WeekdayNamesV1Marker>>,
    dayperiod_symbols: OptionalNames<(), DataPayload<DayPeriodNamesV1Marker>>,
    // TODO(#4340): Make the FixedDecimalFormatter optional
    fixed_decimal_formatter: FixedDecimalFormatter,
    week_calculator: Option<WeekCalculator>,
}

#[derive(Debug, Copy, Clone)]
struct RawDateTimeNamesBorrowed<'l> {
    year_names: OptionalNames<(), &'l YearNamesV1<'l>>,
    month_names: OptionalNames<fields::Month, &'l MonthNamesV1<'l>>,
    weekday_names: OptionalNames<fields::Weekday, &'l LinearNamesV1<'l>>,
    dayperiod_names: OptionalNames<(), &'l LinearNamesV1<'l>>,
    // TODO(#4340): Make the FixedDecimalFormatter optional
    fixed_decimal_formatter: &'l FixedDecimalFormatter,
    week_calculator: Option<&'l WeekCalculator>,
}

impl<C: CldrCalendar> TypedDateTimeNames<C> {
    /// Constructor that takes a selected locale and creates an empty instance.
    ///
    /// For an example, see [`TypedDateTimeNames`].
    ///
    /// ✨ *Enabled with the `compiled_data` Cargo feature.*
    ///
    /// [📚 Help choosing a constructor](icu_provider::constructors)
    #[cfg(feature = "compiled_data")]
    pub fn try_new(locale: &DataLocale) -> Result<Self, Error> {
        let mut fixed_decimal_format_options = FixedDecimalFormatterOptions::default();
        fixed_decimal_format_options.grouping_strategy = GroupingStrategy::Never;
        let fixed_decimal_formatter =
            FixedDecimalFormatter::try_new(locale, fixed_decimal_format_options)?;
        Ok(Self {
            inner: RawDateTimeNames::new(locale.clone(), fixed_decimal_formatter),
            _calendar: PhantomData,
        })
    }

    #[doc = icu_provider::gen_any_buffer_unstable_docs!(UNSTABLE, Self::try_new)]
    pub fn try_new_unstable<P>(provider: &P, locale: &DataLocale) -> Result<Self, Error>
    where
        P: DataProvider<DecimalSymbolsV1Marker> + ?Sized,
    {
        let mut fixed_decimal_format_options = FixedDecimalFormatterOptions::default();
        fixed_decimal_format_options.grouping_strategy = GroupingStrategy::Never;
        let fixed_decimal_formatter = FixedDecimalFormatter::try_new_unstable(
            provider,
            locale,
            fixed_decimal_format_options,
        )?;
        Ok(Self {
            inner: RawDateTimeNames::new(locale.clone(), fixed_decimal_formatter),
            _calendar: PhantomData,
        })
    }

    /// Loads year (era or cycle) names for the specified length.
    ///
    /// Does not support multiple field symbols or lengths. See #4337
    pub fn load_year_names<P>(
        &mut self,
        provider: &P,
        field_length: FieldLength,
    ) -> Result<&mut Self, Error>
    where
        P: DataProvider<C::YearNamesV1Marker> + ?Sized,
    {
        self.inner.load_year_names(provider, field_length)?;
        Ok(self)
    }

    /// Includes year (era or cycle) names for the specified length.
    ///
    /// Does not support multiple field symbols or lengths. See #4337
    ///
    /// # Examples
    ///
    /// ```
    /// use icu::calendar::Gregorian;
    /// use icu::datetime::fields::FieldLength;
    /// use icu::datetime::DateTimeError;
    /// use icu::datetime::TypedDateTimeNames;
    /// use icu::locid::locale;
    ///
    /// let mut names =
    ///     TypedDateTimeNames::<Gregorian>::try_new(
    ///         &locale!("und").into(),
    ///     )
    ///     .unwrap();
    ///
    /// // First length is successful:
    /// names.include_year_names(FieldLength::Wide).unwrap();
    ///
    /// // Attempting to load the first length a second time will succeed:
    /// names.include_year_names(FieldLength::Wide).unwrap();
    ///
    /// // But loading a new length fails:
    /// assert!(matches!(
    ///     names.include_year_names(FieldLength::Abbreviated),
    ///     Err(DateTimeError::DuplicateField(_))
    /// ));
    /// ```
    #[cfg(feature = "compiled_data")]
    pub fn include_year_names(&mut self, field_length: FieldLength) -> Result<&mut Self, Error>
    where
        crate::provider::Baked: icu_provider::DataProvider<<C as CldrCalendar>::YearNamesV1Marker>,
    {
        self.load_year_names(&crate::provider::Baked, field_length)
    }

    /// Loads month names for the specified symbol and length.
    ///
    /// Does not support multiple field symbols or lengths. See #4337
    pub fn load_month_names<P>(
        &mut self,
        provider: &P,
        field_symbol: fields::Month,
        field_length: FieldLength,
    ) -> Result<&mut Self, Error>
    where
        P: DataProvider<C::MonthNamesV1Marker> + ?Sized,
    {
        self.inner
            .load_month_names(provider, field_symbol, field_length)?;
        Ok(self)
    }

    /// Includes month names for the specified symbol and length.
    ///
    /// Does not support multiple field symbols or lengths. See #4337
    ///
    /// # Examples
    ///
    /// ```
    /// use icu::calendar::Gregorian;
    /// use icu::datetime::fields::FieldLength;
    /// use icu::datetime::DateTimeError;
    /// use icu::datetime::TypedDateTimeNames;
    /// use icu::locid::locale;
    ///
    /// let mut names =
    ///     TypedDateTimeNames::<Gregorian>::try_new(
    ///         &locale!("und").into(),
    ///     )
    ///     .unwrap();
    /// let field_symbol = icu::datetime::fields::Month::Format;
    /// let alt_field_symbol = icu::datetime::fields::Month::StandAlone;
    ///
    /// // First length is successful:
    /// names
    ///     .include_month_names(field_symbol, FieldLength::Wide)
    ///     .unwrap();
    ///
    /// // Attempting to load the first length a second time will succeed:
    /// names
    ///     .include_month_names(field_symbol, FieldLength::Wide)
    ///     .unwrap();
    ///
    /// // But loading a new symbol or length fails:
    /// assert!(matches!(
    ///     names.include_month_names(alt_field_symbol, FieldLength::Wide),
    ///     Err(DateTimeError::DuplicateField(_))
    /// ));
    /// assert!(matches!(
    ///     names
    ///         .include_month_names(field_symbol, FieldLength::Abbreviated),
    ///     Err(DateTimeError::DuplicateField(_))
    /// ));
    /// ```
    #[cfg(feature = "compiled_data")]
    pub fn include_month_names(
        &mut self,
        field_symbol: fields::Month,
        field_length: FieldLength,
    ) -> Result<&mut Self, Error>
    where
        crate::provider::Baked: icu_provider::DataProvider<<C as CldrCalendar>::MonthNamesV1Marker>,
    {
        self.load_month_names(&crate::provider::Baked, field_symbol, field_length)
    }

    /// Loads day period names for the specified length.
    ///
    /// Does not support multiple field symbols or lengths. See #4337
    pub fn load_day_period_names<P>(
        &mut self,
        provider: &P,
        field_length: FieldLength,
    ) -> Result<&mut Self, Error>
    where
        P: DataProvider<DayPeriodNamesV1Marker> + ?Sized,
    {
        self.inner.load_day_period_names(provider, field_length)?;
        Ok(self)
    }

    /// Includes day period names for the specified length.
    ///
    /// Does not support multiple field symbols or lengths. See #4337
    ///
    /// # Examples
    ///
    /// ```
    /// use icu::calendar::Gregorian;
    /// use icu::datetime::fields::FieldLength;
    /// use icu::datetime::DateTimeError;
    /// use icu::datetime::TypedDateTimeNames;
    /// use icu::locid::locale;
    ///
    /// let mut names =
    ///     TypedDateTimeNames::<Gregorian>::try_new(
    ///         &locale!("und").into(),
    ///     )
    ///     .unwrap();
    ///
    /// // First length is successful:
    /// names
    ///     .include_day_period_names(FieldLength::Wide)
    ///     .unwrap();
    ///
    /// // Attempting to load the first length a second time will succeed:
    /// names
    ///     .include_day_period_names(FieldLength::Wide)
    ///     .unwrap();
    ///
    /// // But loading a new length fails:
    /// assert!(matches!(
    ///     names.include_day_period_names(FieldLength::Abbreviated),
    ///     Err(DateTimeError::DuplicateField(_))
    /// ));
    /// ```
    #[cfg(feature = "compiled_data")]
    pub fn include_day_period_names(
        &mut self,
        field_length: FieldLength,
    ) -> Result<&mut Self, Error>
    where
        crate::provider::Baked: icu_provider::DataProvider<DayPeriodNamesV1Marker>,
    {
        self.load_day_period_names(&crate::provider::Baked, field_length)
    }

    /// Loads weekday names for the specified symbol and length.
    ///
    /// Does not support multiple field symbols or lengths. See #4337
    pub fn load_weekday_names<P>(
        &mut self,
        provider: &P,
        field_symbol: fields::Weekday,
        field_length: FieldLength,
    ) -> Result<&mut Self, Error>
    where
        P: DataProvider<WeekdayNamesV1Marker> + ?Sized,
    {
        self.inner
            .load_weekday_names(provider, field_symbol, field_length)?;
        Ok(self)
    }

    /// Includes weekday names for the specified symbol and length.
    ///
    /// Does not support multiple field symbols or lengths. See #4337
    ///
    /// # Examples
    ///
    /// ```
    /// use icu::calendar::Gregorian;
    /// use icu::datetime::fields::FieldLength;
    /// use icu::datetime::DateTimeError;
    /// use icu::datetime::TypedDateTimeNames;
    /// use icu::locid::locale;
    ///
    /// let mut names =
    ///     TypedDateTimeNames::<Gregorian>::try_new(
    ///         &locale!("und").into(),
    ///     )
    ///     .unwrap();
    /// let field_symbol = icu::datetime::fields::Weekday::Format;
    /// let alt_field_symbol = icu::datetime::fields::Weekday::StandAlone;
    ///
    /// // First length is successful:
    /// names
    ///     .include_weekday_names(field_symbol, FieldLength::Wide)
    ///     .unwrap();
    ///
    /// // Attempting to load the first length a second time will succeed:
    /// names
    ///     .include_weekday_names(field_symbol, FieldLength::Wide)
    ///     .unwrap();
    ///
    /// // But loading a new symbol or length fails:
    /// assert!(matches!(
    ///     names.include_weekday_names(alt_field_symbol, FieldLength::Wide),
    ///     Err(DateTimeError::DuplicateField(_))
    /// ));
    /// assert!(matches!(
    ///     names
    ///         .include_weekday_names(field_symbol, FieldLength::Abbreviated),
    ///     Err(DateTimeError::DuplicateField(_))
    /// ));
    /// ```
    #[cfg(feature = "compiled_data")]
    pub fn include_weekday_names(
        &mut self,
        field_symbol: fields::Weekday,
        field_length: FieldLength,
    ) -> Result<&mut Self, Error>
    where
        crate::provider::Baked: icu_provider::DataProvider<WeekdayNamesV1Marker>,
    {
        self.load_weekday_names(&crate::provider::Baked, field_symbol, field_length)
    }

    /// Sets the week calculator to use with patterns requiring week numbering.
    ///
    /// # Examples
    ///
    /// ```
    /// use icu::calendar::Date;
    /// use icu::calendar::Gregorian;
    /// use icu::calendar::week::WeekCalculator;
    /// use icu::datetime::pattern;
    /// use icu::datetime::TypedDateTimeNames;
    /// use icu::locid::locale;
    /// use writeable::assert_writeable_eq;
    ///
    /// let mut names =
    ///     TypedDateTimeNames::<Gregorian>::try_new(
    ///         &locale!("en").into(),
    ///     )
    ///     .unwrap();
    ///
    /// // Load the week calculator and set it here:
    /// let mut week_calculator = WeekCalculator::try_new(
    ///     &locale!("en").into()
    /// ).unwrap();
    /// names.set_week_calculator(week_calculator);
    ///
    /// // Format a pattern needing week data:
    /// let pattern_str = "'Week' w 'of' Y";
    /// let reference_pattern: pattern::reference::Pattern =
    ///     pattern_str.parse().unwrap();
    /// let pattern: pattern::runtime::Pattern = (&reference_pattern).into();
    /// let date = Date::try_new_gregorian_date(2023, 12, 5).unwrap();
    /// assert_writeable_eq!(
    ///     names.with_pattern(&pattern).format_date(&date),
    ///     "Week 49 of 2023"
    /// );
    /// ```
    #[inline]
    pub fn set_week_calculator(&mut self, week_calculator: WeekCalculator) -> &mut Self {
        self.inner.set_week_calculator(week_calculator);
        self
    }

    /// Associates this [`TypedDateTimeNames`] with a pattern
    /// without loading additional data for that pattern.
    #[inline]
    pub fn with_pattern<'l>(&'l self, pattern: &'l Pattern) -> DateTimePatternFormatter<'l, C> {
        DateTimePatternFormatter {
            inner: self.inner.with_pattern(pattern),
            _calendar: PhantomData,
        }
    }

    /// Associates this [`TypedDateTimeNames`] with a pattern
    /// and loads all data required for that pattern.
    ///
    /// Does not duplicate textual field symbols. See #4337
    pub fn load_for_pattern<'l, P>(
        &'l mut self,
        provider: &P,
        pattern: &'l Pattern,
    ) -> Result<DateTimePatternFormatter<'l, C>, Error>
    where
<<<<<<< HEAD
        P: DataProvider<C::YearSymbolsV1Marker>
            + DataProvider<C::MonthSymbolsV1Marker>
            + DataProvider<WeekdaySymbolsV1Marker>
            + DataProvider<DayPeriodSymbolsV1Marker>
            + DataProvider<WeekDataV2Marker>
=======
        P: DataProvider<C::YearNamesV1Marker>
            + DataProvider<C::MonthNamesV1Marker>
            + DataProvider<WeekdayNamesV1Marker>
            + DataProvider<DayPeriodNamesV1Marker>
            + DataProvider<WeekDataV1Marker>
>>>>>>> c33f44ce
            + ?Sized,
    {
        let inner = self
            .inner
            .load_for_pattern::<C::YearNamesV1Marker, C::MonthNamesV1Marker>(
                provider,
                provider,
                provider,
                provider,
                pattern,
                |locale| WeekCalculator::try_new_unstable(provider, locale),
            )?;
        Ok(DateTimePatternFormatter {
            inner,
            _calendar: PhantomData,
        })
    }

    /// Associates this [`TypedDateTimeNames`] with a pattern
    /// and includes all data required for that pattern.
    ///
    /// Does not duplicate textual field symbols. See #4337
    ///
    /// # Examples
    ///
    /// ```
    /// use icu::calendar::DateTime;
    /// use icu::calendar::Gregorian;
    /// use icu::datetime::pattern;
    /// use icu::datetime::TypedDateTimeNames;
    /// use icu::locid::locale;
    /// use writeable::assert_writeable_eq;
    ///
    /// let mut names =
    ///     TypedDateTimeNames::<Gregorian>::try_new(
    ///         &locale!("en").into(),
    ///     )
    ///     .unwrap();
    ///
    /// // Create a pattern from a pattern string:
    /// let pattern_str = "EEEE 'on week' w 'of' Y G (MMM d) 'at' h:mm a";
    /// let reference_pattern: pattern::reference::Pattern =
    ///     pattern_str.parse().unwrap();
    /// let pattern: pattern::runtime::Pattern = (&reference_pattern).into();
    ///
    /// // Load data for the pattern and format:
    /// let datetime = DateTime::try_new_gregorian_datetime(2023, 12, 5, 17, 43, 12).unwrap();
    /// assert_writeable_eq!(
    ///     names.include_for_pattern(&pattern).unwrap().format(&datetime),
    ///     "Tuesday on week 49 of 2023 AD (Dec 5) at 5:43 PM"
    /// );
    /// ```
    #[cfg(feature = "compiled_data")]
    pub fn include_for_pattern<'l>(
        &'l mut self,
        pattern: &'l Pattern,
    ) -> Result<DateTimePatternFormatter<'l, C>, Error>
    where
        crate::provider::Baked: DataProvider<C::YearNamesV1Marker>
            + DataProvider<C::MonthNamesV1Marker>
            + DataProvider<WeekdayNamesV1Marker>
            + DataProvider<DayPeriodNamesV1Marker>,
    {
        let inner = self
            .inner
            .load_for_pattern::<C::YearNamesV1Marker, C::MonthNamesV1Marker>(
                &crate::provider::Baked,
                &crate::provider::Baked,
                &crate::provider::Baked,
                &crate::provider::Baked,
                pattern,
                WeekCalculator::try_new,
            )?;
        Ok(DateTimePatternFormatter {
            inner,
            _calendar: PhantomData,
        })
    }
}

impl RawDateTimeNames {
    pub(crate) fn new(locale: DataLocale, fixed_decimal_formatter: FixedDecimalFormatter) -> Self {
        Self {
            locale,
            year_symbols: OptionalNames::None,
            month_symbols: OptionalNames::None,
            weekday_symbols: OptionalNames::None,
            dayperiod_symbols: OptionalNames::None,
            fixed_decimal_formatter,
            week_calculator: None,
        }
    }

    fn as_borrowed(&self) -> RawDateTimeNamesBorrowed {
        RawDateTimeNamesBorrowed {
            year_names: self.year_symbols.as_borrowed(),
            month_names: self.month_symbols.as_borrowed(),
            weekday_names: self.weekday_symbols.as_borrowed(),
            dayperiod_names: self.dayperiod_symbols.as_borrowed(),
            fixed_decimal_formatter: &self.fixed_decimal_formatter,
            week_calculator: self.week_calculator.as_ref(),
        }
    }

    pub(crate) fn load_year_names<P, M>(
        &mut self,
        provider: &P,
        field_length: FieldLength,
    ) -> Result<(), Error>
    where
        P: DataProvider<M> + ?Sized,
        M: KeyedDataMarker<Yokeable = YearNamesV1<'static>>,
    {
        let field = fields::Field {
            symbol: FieldSymbol::Era,
            length: field_length,
        };
        // UTS 35 says that "G..GGG" are all Abbreviated
        let field_length = field_length.numeric_to_abbr();
        match self.year_symbols.check_with_length((), field_length) {
            NamePresence::Loaded => return Ok(()),
            NamePresence::NotLoaded => (),
            NamePresence::Mismatched => return Err(Error::DuplicateField(field)),
        };
        let mut locale = self.locale.clone();
        locale.set_aux(AuxiliaryKeys::from_subtag(aux::symbol_subtag_for(
            aux::Context::Format,
            match field_length {
                FieldLength::Abbreviated => aux::Length::Abbr,
                FieldLength::Narrow => aux::Length::Narrow,
                FieldLength::Wide => aux::Length::Wide,
                _ => return Err(Error::UnsupportedFormattingField(field)),
            },
        )));
        let payload = provider
            .load(DataRequest {
                locale: &locale,
                metadata: Default::default(),
            })?
            .take_payload()?
            .cast();
        self.year_symbols = OptionalNames::SingleLength((), field_length, payload);
        Ok(())
    }

    pub(crate) fn load_month_names<P, M>(
        &mut self,
        provider: &P,
        field_symbol: fields::Month,
        field_length: FieldLength,
    ) -> Result<(), Error>
    where
        P: DataProvider<M> + ?Sized,
        M: KeyedDataMarker<Yokeable = MonthNamesV1<'static>>,
    {
        let field = fields::Field {
            symbol: FieldSymbol::Month(field_symbol),
            length: field_length,
        };
        // Note: UTS 35 says that "M..MM" and "L..LL" are numeric
        match self
            .month_symbols
            .check_with_length(field_symbol, field_length)
        {
            NamePresence::Loaded => return Ok(()),
            NamePresence::NotLoaded => (),
            NamePresence::Mismatched => return Err(Error::DuplicateField(field)),
        };
        let mut locale = self.locale.clone();
        locale.set_aux(AuxiliaryKeys::from_subtag(aux::symbol_subtag_for(
            match field_symbol {
                fields::Month::Format => aux::Context::Format,
                fields::Month::StandAlone => aux::Context::Standalone,
            },
            match field_length {
                FieldLength::Abbreviated => aux::Length::Abbr,
                FieldLength::Narrow => aux::Length::Narrow,
                FieldLength::Wide => aux::Length::Wide,
                _ => return Err(Error::UnsupportedFormattingField(field)),
            },
        )));
        let payload = provider
            .load(DataRequest {
                locale: &locale,
                metadata: Default::default(),
            })?
            .take_payload()?
            .cast();
        self.month_symbols = OptionalNames::SingleLength(field_symbol, field_length, payload);
        Ok(())
    }

    pub(crate) fn load_day_period_names<P, M>(
        &mut self,
        provider: &P,
        field_length: FieldLength,
    ) -> Result<(), Error>
    where
        P: DataProvider<M> + ?Sized,
        M: KeyedDataMarker<Yokeable = LinearNamesV1<'static>>,
    {
        let field = fields::Field {
            // Names for 'a' and 'b' are stored in the same data key
            symbol: FieldSymbol::DayPeriod(fields::DayPeriod::NoonMidnight),
            length: field_length,
        };
        // UTS 35 says that "a..aaa" are all Abbreviated
        let field_length = field_length.numeric_to_abbr();
        match self.dayperiod_symbols.check_with_length((), field_length) {
            NamePresence::Loaded => return Ok(()),
            NamePresence::NotLoaded => (),
            NamePresence::Mismatched => return Err(Error::DuplicateField(field)),
        };
        let mut locale = self.locale.clone();
        locale.set_aux(AuxiliaryKeys::from_subtag(aux::symbol_subtag_for(
            aux::Context::Format,
            match field_length {
                FieldLength::Abbreviated => aux::Length::Abbr,
                FieldLength::Narrow => aux::Length::Narrow,
                FieldLength::Wide => aux::Length::Wide,
                _ => return Err(Error::UnsupportedFormattingField(field)),
            },
        )));
        let payload = provider
            .load(DataRequest {
                locale: &locale,
                metadata: Default::default(),
            })?
            .take_payload()?
            .cast();
        self.dayperiod_symbols = OptionalNames::SingleLength((), field_length, payload);
        Ok(())
    }

    pub(crate) fn load_weekday_names<P, M>(
        &mut self,
        provider: &P,
        field_symbol: fields::Weekday,
        field_length: FieldLength,
    ) -> Result<(), Error>
    where
        P: DataProvider<M> + ?Sized,
        M: KeyedDataMarker<Yokeable = LinearNamesV1<'static>>,
    {
        let field = fields::Field {
            symbol: FieldSymbol::Weekday(field_symbol),
            length: field_length,
        };
        // UTS 35 says that "E..EEE" are all Abbreviated
        // However, this doesn't apply to "e" and "c".
        let field_length = if matches!(field_symbol, fields::Weekday::Format) {
            field_length.numeric_to_abbr()
        } else {
            field_length
        };
        match self
            .weekday_symbols
            .check_with_length(field_symbol, field_length)
        {
            NamePresence::Loaded => return Ok(()),
            NamePresence::NotLoaded => (),
            NamePresence::Mismatched => return Err(Error::DuplicateField(field)),
        };
        let mut locale = self.locale.clone();
        locale.set_aux(AuxiliaryKeys::from_subtag(aux::symbol_subtag_for(
            match field_symbol {
                // UTS 35 says that "e" and "E" have the same non-numeric names
                fields::Weekday::Format | fields::Weekday::Local => aux::Context::Format,
                fields::Weekday::StandAlone => aux::Context::Standalone,
            },
            match field_length {
                FieldLength::Abbreviated => aux::Length::Abbr,
                FieldLength::Narrow => aux::Length::Narrow,
                FieldLength::Wide => aux::Length::Wide,
                FieldLength::Six => aux::Length::Short,
                _ => return Err(Error::UnsupportedFormattingField(field)),
            },
        )));
        let payload = provider
            .load(DataRequest {
                locale: &locale,
                metadata: Default::default(),
            })?
            .take_payload()?
            .cast();
        self.weekday_symbols = OptionalNames::SingleLength(field_symbol, field_length, payload);
        Ok(())
    }

    #[inline]
    pub(crate) fn set_week_calculator(&mut self, week_calculator: WeekCalculator) {
        self.week_calculator = Some(week_calculator);
    }

    /// Associates this [`TypedDateTimeNames`] with a pattern
    /// without loading additional data for that pattern.
    #[inline]
    pub(crate) fn with_pattern<'l>(
        &'l self,
        pattern: &'l Pattern,
    ) -> RawDateTimePatternFormatter<'l> {
        RawDateTimePatternFormatter {
            pattern,
            names: self.as_borrowed(),
        }
    }

    pub(crate) fn load_for_pattern<'l, YearMarker, MonthMarker>(
        &'l mut self,
        year_provider: &(impl DataProvider<YearMarker> + ?Sized),
        month_provider: &(impl DataProvider<MonthMarker> + ?Sized),
        weekday_provider: &(impl DataProvider<WeekdayNamesV1Marker> + ?Sized),
        dayperiod_provider: &(impl DataProvider<DayPeriodNamesV1Marker> + ?Sized),
        pattern: &'l Pattern,
        week_calculator_loader: impl FnOnce(
            &DataLocale,
        )
            -> Result<WeekCalculator, icu_calendar::CalendarError>,
    ) -> Result<RawDateTimePatternFormatter<'l>, Error>
    where
        YearMarker: KeyedDataMarker<Yokeable = YearNamesV1<'static>>,
        MonthMarker: KeyedDataMarker<Yokeable = MonthNamesV1<'static>>,
    {
        let fields = pattern.items.iter().filter_map(|p| match p {
            PatternItem::Field(field) => Some(field),
            _ => None,
        });

        let mut has_numeric = false;
        let mut has_weeks = false;
        for field in fields {
            match field.symbol {
                ///// Textual symbols /////
                FieldSymbol::Era => {
                    self.load_year_names(year_provider, field.length)?;
                }
                FieldSymbol::Month(symbol) => match field.length {
                    FieldLength::One => has_numeric = true,
                    FieldLength::TwoDigit => has_numeric = true,
                    _ => {
                        self.load_month_names(month_provider, symbol, field.length)?;
                    }
                },
                // 'E' is always text
                // 'e' and 'c' are either numeric or text
                FieldSymbol::Weekday(symbol) => match field.length {
                    FieldLength::One | FieldLength::TwoDigit
                        if !matches!(symbol, fields::Weekday::Format) =>
                    {
                        has_numeric = true
                    }
                    _ => {
                        self.load_weekday_names(weekday_provider, symbol, field.length)?;
                    }
                },
                FieldSymbol::DayPeriod(_) => {
                    self.load_day_period_names(dayperiod_provider, field.length)?;
                }

                ///// Numeric symbols /////
                FieldSymbol::Year(fields::Year::WeekOf) => has_weeks = true,
                FieldSymbol::Year(_) => has_numeric = true,
                FieldSymbol::Week(_) => has_weeks = true,
                FieldSymbol::Day(_) => has_numeric = true,
                FieldSymbol::Hour(_) => has_numeric = true,
                FieldSymbol::Minute => has_numeric = true,
                FieldSymbol::Second(_) => has_numeric = true,
                FieldSymbol::TimeZone(_) => {
                    // TODO: Consider whether time zones are supported here.
                    return Err(Error::UnsupportedField(field.symbol));
                }
            };
        }

        if has_weeks {
            self.set_week_calculator(week_calculator_loader(&self.locale)?);
        }

        if has_numeric || has_weeks {
            // TODO(#4340): Load the FixedDecimalFormatter
        }

        Ok(self.with_pattern(pattern))
    }
}

#[derive(Debug, Copy, Clone)]
pub struct DateTimePatternFormatter<'a, C: CldrCalendar> {
    inner: RawDateTimePatternFormatter<'a>,
    _calendar: PhantomData<C>,
}

#[derive(Debug, Copy, Clone)]
pub(crate) struct RawDateTimePatternFormatter<'a> {
    pattern: &'a Pattern<'a>,
    names: RawDateTimeNamesBorrowed<'a>,
}

impl<'a, C: CldrCalendar> DateTimePatternFormatter<'a, C> {
    /// Formats a date and time of day.
    ///
    /// For an example, see [`TypedDateTimeNames`].
    pub fn format<T>(&self, datetime: &'a T) -> FormattedDateTimePattern<'a>
    where
        T: DateTimeInput<Calendar = C>,
    {
        // DISCUSS: Should this return `'a` or a new lifetime `'l: 'a`?
        // When returning `'l`, the intermediate type needs to be anchored,
        // so for now I made it return `'a`.
        FormattedDateTimePattern {
            pattern: self.inner.pattern,
            datetime: ExtractedDateTimeInput::extract_from(datetime),
            names: self.inner.names,
        }
    }

    /// Formats a date without a time of day.
    ///
    /// # Examples
    ///
    /// ```
    /// use icu::calendar::Date;
    /// use icu::calendar::Gregorian;
    /// use icu::datetime::fields;
    /// use icu::datetime::fields::FieldLength;
    /// use icu::datetime::pattern;
    /// use icu::datetime::TypedDateTimeNames;
    /// use icu::locid::locale;
    /// use writeable::assert_writeable_eq;
    ///
    /// // Create an instance that can format wide month and era names:
    /// let mut names: TypedDateTimeNames<Gregorian> =
    ///     TypedDateTimeNames::try_new(&locale!("en-GB").into())
    ///         .unwrap();
    /// names
    ///     .include_month_names(fields::Month::Format, FieldLength::Wide)
    ///     .unwrap()
    ///     .include_year_names(FieldLength::Wide)
    ///     .unwrap();
    ///
    /// // Create a pattern from a pattern string:
    /// let pattern_str = "'The date is:' MMMM d, y GGGG";
    /// let reference_pattern: pattern::reference::Pattern =
    ///     pattern_str.parse().unwrap();
    /// let pattern: pattern::runtime::Pattern = (&reference_pattern).into();
    ///
    /// // Test it with some different dates:
    /// // Note: extended year -50 is year 51 BCE
    /// let date_bce = Date::try_new_gregorian_date(-50, 3, 15).unwrap();
    /// let date_ce = Date::try_new_gregorian_date(1700, 11, 20).unwrap();
    /// assert_writeable_eq!(
    ///     names.with_pattern(&pattern).format_date(&date_bce),
    ///     "The date is: March 15, 51 Before Christ"
    /// );
    /// assert_writeable_eq!(
    ///     names.with_pattern(&pattern).format_date(&date_ce),
    ///     "The date is: November 20, 1700 Anno Domini"
    /// );
    /// ```
    pub fn format_date<T>(&self, datetime: &'a T) -> FormattedDateTimePattern<'a>
    where
        T: DateInput<Calendar = C>,
    {
        FormattedDateTimePattern {
            pattern: self.inner.pattern,
            datetime: ExtractedDateTimeInput::extract_from_date(datetime),
            names: self.inner.names,
        }
    }

    /// Formats a time of day without a date.
    ///
    /// # Examples
    ///
    /// ```
    /// use icu::calendar::types::Time;
    /// use icu::calendar::Gregorian;
    /// use icu::datetime::fields::FieldLength;
    /// use icu::datetime::pattern;
    /// use icu::datetime::TypedDateTimeNames;
    /// use icu::locid::locale;
    /// use writeable::assert_writeable_eq;
    ///
    /// // Create an instance that can format abbreviated day periods:
    /// let mut names: TypedDateTimeNames<Gregorian> =
    ///     TypedDateTimeNames::try_new(&locale!("en-US").into())
    ///         .unwrap();
    /// names
    ///     .include_day_period_names(FieldLength::Abbreviated)
    ///     .unwrap();
    ///
    /// // Create a pattern from a pattern string:
    /// let pattern_str = "'The time is:' h:mm b";
    /// let reference_pattern: pattern::reference::Pattern =
    ///     pattern_str.parse().unwrap();
    /// let pattern: pattern::runtime::Pattern = (&reference_pattern).into();
    ///
    /// // Test it with different times of day:
    /// let time_am = Time::try_new(11, 4, 14, 0).unwrap();
    /// let time_pm = Time::try_new(13, 41, 28, 0).unwrap();
    /// let time_noon = Time::try_new(12, 0, 0, 0).unwrap();
    /// let time_midnight = Time::try_new(0, 0, 0, 0).unwrap();
    /// assert_writeable_eq!(
    ///     names.with_pattern(&pattern).format_time(&time_am),
    ///     "The time is: 11:04 AM"
    /// );
    /// assert_writeable_eq!(
    ///     names.with_pattern(&pattern).format_time(&time_pm),
    ///     "The time is: 1:41 PM"
    /// );
    /// assert_writeable_eq!(
    ///     names.with_pattern(&pattern).format_time(&time_noon),
    ///     "The time is: 12:00 noon"
    /// );
    /// assert_writeable_eq!(
    ///     names.with_pattern(&pattern).format_time(&time_midnight),
    ///     "The time is: 12:00 midnight"
    /// );
    /// ```
    pub fn format_time<T>(&self, datetime: &'a T) -> FormattedDateTimePattern<'a>
    where
        T: IsoTimeInput,
    {
        FormattedDateTimePattern {
            pattern: self.inner.pattern,
            datetime: ExtractedDateTimeInput::extract_from_time(datetime),
            names: self.inner.names,
        }
    }
}

/// A pattern that has been interpolated and implements [`Writeable`].
///
/// <div class="stab unstable">
/// 🚧 This code is experimental; it may change at any time, in breaking or non-breaking ways,
/// including in SemVer minor releases. It can be enabled with the "experimental" Cargo feature
/// of the icu meta-crate. Use with caution.
/// <a href="https://github.com/unicode-org/icu4x/issues/1317">#1317</a>
/// </div>
#[derive(Debug)]
pub struct FormattedDateTimePattern<'l> {
    pattern: &'l Pattern<'l>,
    datetime: ExtractedDateTimeInput,
    names: RawDateTimeNamesBorrowed<'l>,
}

impl<'l> Writeable for FormattedDateTimePattern<'l> {
    fn write_to<W: fmt::Write + ?Sized>(&self, sink: &mut W) -> fmt::Result {
        let loc_datetime =
            DateTimeInputWithWeekConfig::new(&self.datetime, self.names.week_calculator);
        write_pattern(
            self.pattern,
            Some(&self.names),
            Some(&self.names),
            &loc_datetime,
            self.names.fixed_decimal_formatter,
            sink,
        )
        .map_err(|_e| {
            icu_provider::_internal::log::warn!("{_e:?}");
            core::fmt::Error
        })
    }

    // TODO(#489): Implement writeable_length_hint
}

impl<'l> fmt::Display for FormattedDateTimePattern<'l> {
    fn fmt(&self, f: &mut fmt::Formatter<'_>) -> fmt::Result {
        self.write_to(f)
    }
}

impl<'data> DateSymbols<'data> for RawDateTimeNamesBorrowed<'data> {
    fn get_symbol_for_month(
        &self,
        field_symbol: fields::Month,
        field_length: FieldLength,
        code: MonthCode,
    ) -> Result<MonthPlaceholderValue, Error> {
        let field = fields::Field {
            symbol: FieldSymbol::Month(field_symbol),
            length: field_length,
        };
        let month_symbols = self
            .month_names
            .get_with_length(field_symbol, field_length)
            .ok_or(Error::MissingNames(field))?;
        let Some((month_number, is_leap)) = code.parsed() else {
            return Err(Error::MissingMonthSymbol(code));
        };
        let Some(month_index) = month_number.checked_sub(1) else {
            return Err(Error::MissingMonthSymbol(code));
        };
        let month_index = usize::from(month_index);
        let symbol = match month_symbols {
            MonthNamesV1::Linear(linear) => {
                if is_leap {
                    None
                } else {
                    linear.get(month_index)
                }
            }
            MonthNamesV1::LeapLinear(leap_linear) => {
                let num_months = leap_linear.len() / 2;
                if is_leap {
                    leap_linear.get(month_index + num_months)
                } else if month_index < num_months {
                    leap_linear.get(month_index)
                } else {
                    None
                }
            }
            MonthNamesV1::LeapNumeric(leap_numeric) => {
                if is_leap {
                    return Ok(MonthPlaceholderValue::NumericPattern(leap_numeric));
                } else {
                    return Ok(MonthPlaceholderValue::Numeric);
                }
            }
        };
        // Note: Always return `false` for the second argument since neo MonthSymbols
        // knows how to handle leap months and we don't need the fallback logic
        symbol
            .map(MonthPlaceholderValue::PlainString)
            .ok_or(Error::MissingMonthSymbol(code))
    }

    fn get_symbol_for_weekday(
        &self,
        field_symbol: fields::Weekday,
        field_length: FieldLength,
        day: input::IsoWeekday,
    ) -> Result<&str, Error> {
        let field = fields::Field {
            symbol: FieldSymbol::Weekday(field_symbol),
            length: field_length,
        };
        // UTS 35 says that "e" and "E" have the same non-numeric names
        let field_symbol = field_symbol.to_format_symbol();
        // UTS 35 says that "E..EEE" are all Abbreviated
        // However, this doesn't apply to "e" and "c".
        let field_length = if matches!(field_symbol, fields::Weekday::Format) {
            field_length.numeric_to_abbr()
        } else {
            field_length
        };
        let weekday_symbols = self
            .weekday_names
            .get_with_length(field_symbol, field_length)
            .ok_or(Error::MissingNames(field))?;
        let day_usize = day as usize;
        weekday_symbols
            .symbols
            .get(day_usize)
            .ok_or(Error::MissingWeekdaySymbol(day_usize))
    }

    fn get_symbol_for_era<'a>(
        &'a self,
        field_length: FieldLength,
        era_code: &'a Era,
    ) -> Result<Option<&str>, Error> {
        let field = fields::Field {
            symbol: FieldSymbol::Era,
            length: field_length,
        };
        // UTS 35 says that "G..GGG" are all Abbreviated
        let field_length = field_length.numeric_to_abbr();
        let year_symbols = self
            .year_names
            .get_with_length((), field_length)
            .ok_or(Error::MissingNames(field))?;
        let YearNamesV1::Eras(era_symbols) = year_symbols else {
            return Err(Error::MissingNames(field));
        };
        Ok(era_symbols.get(era_code.0.as_str().into()))
    }
}

impl<'data> TimeSymbols for RawDateTimeNamesBorrowed<'data> {
    fn get_symbol_for_day_period(
        &self,
        field_symbol: fields::DayPeriod,
        field_length: FieldLength,
        hour: input::IsoHour,
        is_top_of_hour: bool,
    ) -> Result<&str, Error> {
        use fields::DayPeriod::NoonMidnight;
        let field = fields::Field {
            symbol: FieldSymbol::DayPeriod(field_symbol),
            length: field_length,
        };
        // UTS 35 says that "a..aaa" are all Abbreviated
        let field_length = field_length.numeric_to_abbr();
        let dayperiod_symbols = self
            .dayperiod_names
            .get_with_length((), field_length)
            .ok_or(Error::MissingNames(field))?;
        let option_value: Option<&str> = match (field_symbol, u8::from(hour), is_top_of_hour) {
            (NoonMidnight, 00, true) => dayperiod_symbols
                .midnight()
                .or_else(|| dayperiod_symbols.am()),
            (NoonMidnight, 12, true) => dayperiod_symbols.noon().or_else(|| dayperiod_symbols.pm()),
            (_, hour, _) if hour < 12 => dayperiod_symbols.am(),
            _ => dayperiod_symbols.pm(),
        };
        option_value.ok_or(Error::MissingNames(field))
    }
}

#[cfg(test)]
mod tests {
    use super::*;
    use crate::pattern::reference;
    use icu_calendar::{DateTime, Gregorian};
    use icu_locid::locale;
    use writeable::assert_writeable_eq;

    #[test]
    fn test_basic_pattern_formatting() {
        let locale = locale!("en").into();
        let mut names: TypedDateTimeNames<Gregorian> =
            TypedDateTimeNames::try_new(&locale).unwrap();
        names
            .load_month_names(
                &crate::provider::Baked,
                fields::Month::Format,
                FieldLength::Abbreviated,
            )
            .unwrap()
            .load_weekday_names(
                &crate::provider::Baked,
                fields::Weekday::Format,
                FieldLength::Wide,
            )
            .unwrap()
            .load_year_names(&crate::provider::Baked, FieldLength::Narrow)
            .unwrap()
            .load_day_period_names(&crate::provider::Baked, FieldLength::Abbreviated)
            .unwrap();
        let reference_pattern: reference::Pattern = "'It is' EEEE, MMM d, y GGGGG 'at' hh:mm a'!'"
            .parse()
            .unwrap();
        let pattern: Pattern = (&reference_pattern).into();
        let datetime = DateTime::try_new_gregorian_datetime(2023, 10, 25, 15, 0, 55).unwrap();
        let formatted_pattern = names.with_pattern(&pattern).format(&datetime);

        assert_writeable_eq!(
            formatted_pattern,
            "It is Wednesday, Oct 25, 2023 A at 03:00 PM!"
        );
    }

    #[test]
    fn test_era_coverage() {
        let locale = locale!("uk").into();
        #[derive(Debug)]
        struct TestCase {
            pattern: &'static str,
            field_length: FieldLength,
            expected: &'static str,
        }
        let cases = [
            TestCase {
                pattern: "<G>",
                field_length: FieldLength::Abbreviated,
                expected: "<н. е.>",
            },
            TestCase {
                pattern: "<GG>",
                field_length: FieldLength::Abbreviated,
                expected: "<н. е.>",
            },
            TestCase {
                pattern: "<GGG>",
                field_length: FieldLength::Abbreviated,
                expected: "<н. е.>",
            },
            TestCase {
                pattern: "<GGGG>",
                field_length: FieldLength::Wide,
                expected: "<нашої ери>",
            },
            TestCase {
                pattern: "<GGGGG>",
                field_length: FieldLength::Narrow,
                expected: "<н.е.>",
            },
        ];
        for cas in cases {
            let TestCase {
                pattern,
                field_length,
                expected,
            } = cas;
            let mut names: TypedDateTimeNames<Gregorian> =
                TypedDateTimeNames::try_new(&locale).unwrap();
            names
                .load_year_names(&crate::provider::Baked, field_length)
                .unwrap();
            let reference_pattern: reference::Pattern = pattern.parse().unwrap();
            let pattern: Pattern = (&reference_pattern).into();
            let datetime = DateTime::try_new_gregorian_datetime(2023, 11, 17, 13, 41, 28).unwrap();
            let formatted_pattern = names.with_pattern(&pattern).format(&datetime);

            assert_writeable_eq!(formatted_pattern, expected, "{cas:?}");
        }
    }

    #[test]
    fn test_month_coverage() {
        // Ukrainian has different values for format and standalone
        let locale = locale!("uk").into();
        #[derive(Debug)]
        struct TestCase {
            pattern: &'static str,
            field_symbol: fields::Month,
            field_length: FieldLength,
            expected: &'static str,
        }
        let cases = [
            // 'M' and 'MM' are numeric
            TestCase {
                pattern: "<MMM>",
                field_symbol: fields::Month::Format,
                field_length: FieldLength::Abbreviated,
                expected: "<лист.>",
            },
            TestCase {
                pattern: "<MMMM>",
                field_symbol: fields::Month::Format,
                field_length: FieldLength::Wide,
                expected: "<листопада>",
            },
            TestCase {
                pattern: "<MMMMM>",
                field_symbol: fields::Month::Format,
                field_length: FieldLength::Narrow,
                expected: "<л>",
            },
            // 'L' and 'LL' are numeric
            TestCase {
                pattern: "<LLL>",
                field_symbol: fields::Month::StandAlone,
                field_length: FieldLength::Abbreviated,
                expected: "<лист.>",
            },
            TestCase {
                pattern: "<LLLL>",
                field_symbol: fields::Month::StandAlone,
                field_length: FieldLength::Wide,
                expected: "<листопад>",
            },
            TestCase {
                pattern: "<LLLLL>",
                field_symbol: fields::Month::StandAlone,
                field_length: FieldLength::Narrow,
                expected: "<Л>",
            },
        ];
        for cas in cases {
            let TestCase {
                pattern,
                field_symbol,
                field_length,
                expected,
            } = cas;
            let mut names: TypedDateTimeNames<Gregorian> =
                TypedDateTimeNames::try_new(&locale).unwrap();
            names
                .load_month_names(&crate::provider::Baked, field_symbol, field_length)
                .unwrap();
            let reference_pattern: reference::Pattern = pattern.parse().unwrap();
            let pattern: Pattern = (&reference_pattern).into();
            let datetime = DateTime::try_new_gregorian_datetime(2023, 11, 17, 13, 41, 28).unwrap();
            let formatted_pattern = names.with_pattern(&pattern).format(&datetime);

            assert_writeable_eq!(formatted_pattern, expected, "{cas:?}");
        }
    }

    #[test]
    fn test_weekday_coverage() {
        let locale = locale!("uk").into();
        #[derive(Debug)]
        struct TestCase {
            pattern: &'static str,
            field_symbol: fields::Weekday,
            field_length: FieldLength,
            expected: &'static str,
        }
        let cases = [
            TestCase {
                pattern: "<E>",
                field_symbol: fields::Weekday::Format,
                field_length: FieldLength::Abbreviated,
                expected: "<пт>",
            },
            TestCase {
                pattern: "<EE>",
                field_symbol: fields::Weekday::Format,
                field_length: FieldLength::Abbreviated,
                expected: "<пт>",
            },
            TestCase {
                pattern: "<EEE>",
                field_symbol: fields::Weekday::Format,
                field_length: FieldLength::Abbreviated,
                expected: "<пт>",
            },
            TestCase {
                pattern: "<EEEE>",
                field_symbol: fields::Weekday::Format,
                field_length: FieldLength::Wide,
                expected: "<пʼятницю>",
            },
            TestCase {
                pattern: "<EEEEE>",
                field_symbol: fields::Weekday::Format,
                field_length: FieldLength::Narrow,
                expected: "<П>",
            },
            TestCase {
                pattern: "<EEEEEE>",
                field_symbol: fields::Weekday::Format,
                field_length: FieldLength::Six,
                expected: "<пт>",
            },
            // 'e' and 'ee' are numeric
            TestCase {
                pattern: "<eee>",
                field_symbol: fields::Weekday::Format,
                field_length: FieldLength::Abbreviated,
                expected: "<пт>",
            },
            TestCase {
                pattern: "<eeee>",
                field_symbol: fields::Weekday::Format,
                field_length: FieldLength::Wide,
                expected: "<пʼятницю>",
            },
            TestCase {
                pattern: "<eeeee>",
                field_symbol: fields::Weekday::Format,
                field_length: FieldLength::Narrow,
                expected: "<П>",
            },
            TestCase {
                pattern: "<eeeeee>",
                field_symbol: fields::Weekday::Format,
                field_length: FieldLength::Six,
                expected: "<пт>",
            },
            // 'c' and 'cc' are numeric
            TestCase {
                pattern: "<ccc>",
                field_symbol: fields::Weekday::StandAlone,
                field_length: FieldLength::Abbreviated,
                expected: "<пт>",
            },
            TestCase {
                pattern: "<cccc>",
                field_symbol: fields::Weekday::StandAlone,
                field_length: FieldLength::Wide,
                expected: "<пʼятниця>",
            },
            TestCase {
                pattern: "<ccccc>",
                field_symbol: fields::Weekday::StandAlone,
                field_length: FieldLength::Narrow,
                expected: "<П>",
            },
            TestCase {
                pattern: "<cccccc>",
                field_symbol: fields::Weekday::StandAlone,
                field_length: FieldLength::Six,
                expected: "<пт>",
            },
        ];
        for cas in cases {
            let TestCase {
                pattern,
                field_symbol,
                field_length,
                expected,
            } = cas;
            let mut names: TypedDateTimeNames<Gregorian> =
                TypedDateTimeNames::try_new(&locale).unwrap();
            names
                .load_weekday_names(&crate::provider::Baked, field_symbol, field_length)
                .unwrap();
            let reference_pattern: reference::Pattern = pattern.parse().unwrap();
            let pattern: Pattern = (&reference_pattern).into();
            let datetime = DateTime::try_new_gregorian_datetime(2023, 11, 17, 13, 41, 28).unwrap();
            let formatted_pattern = names.with_pattern(&pattern).format(&datetime);

            assert_writeable_eq!(formatted_pattern, expected, "{cas:?}");
        }
    }

    #[test]
    fn test_dayperiod_coverage() {
        // Thai has different values for different lengths of day periods
        // TODO(#487): Support flexible day periods, too
        let locale = locale!("th").into();
        #[derive(Debug)]
        struct TestCase {
            pattern: &'static str,
            field_length: FieldLength,
            expected: &'static str,
        }
        let cases = [
            TestCase {
                pattern: "<a>",
                field_length: FieldLength::Abbreviated,
                expected: "<PM>",
            },
            TestCase {
                pattern: "<aa>",
                field_length: FieldLength::Abbreviated,
                expected: "<PM>",
            },
            TestCase {
                pattern: "<aaa>",
                field_length: FieldLength::Abbreviated,
                expected: "<PM>",
            },
            TestCase {
                pattern: "<aaaa>",
                field_length: FieldLength::Wide,
                expected: "<หลังเที่ยง>",
            },
            TestCase {
                pattern: "<aaaaa>",
                field_length: FieldLength::Narrow,
                expected: "<p>",
            },
            TestCase {
                pattern: "<b>",
                field_length: FieldLength::Abbreviated,
                expected: "<PM>",
            },
            TestCase {
                pattern: "<bb>",
                field_length: FieldLength::Abbreviated,
                expected: "<PM>",
            },
            TestCase {
                pattern: "<bbb>",
                field_length: FieldLength::Abbreviated,
                expected: "<PM>",
            },
            TestCase {
                pattern: "<bbbb>",
                field_length: FieldLength::Wide,
                expected: "<หลังเที่ยง>",
            },
            TestCase {
                pattern: "<bbbbb>",
                field_length: FieldLength::Narrow,
                expected: "<p>",
            },
        ];
        for cas in cases {
            let TestCase {
                pattern,
                field_length,
                expected,
            } = cas;
            let mut names: TypedDateTimeNames<Gregorian> =
                TypedDateTimeNames::try_new(&locale).unwrap();
            names
                .load_day_period_names(&crate::provider::Baked, field_length)
                .unwrap();
            let reference_pattern: reference::Pattern = pattern.parse().unwrap();
            let pattern: Pattern = (&reference_pattern).into();
            let datetime = DateTime::try_new_gregorian_datetime(2023, 11, 17, 13, 41, 28).unwrap();
            let formatted_pattern = names.with_pattern(&pattern).format(&datetime);

            assert_writeable_eq!(formatted_pattern, expected, "{cas:?}");
        }
    }
}<|MERGE_RESOLUTION|>--- conflicted
+++ resolved
@@ -556,19 +556,11 @@
         pattern: &'l Pattern,
     ) -> Result<DateTimePatternFormatter<'l, C>, Error>
     where
-<<<<<<< HEAD
-        P: DataProvider<C::YearSymbolsV1Marker>
-            + DataProvider<C::MonthSymbolsV1Marker>
-            + DataProvider<WeekdaySymbolsV1Marker>
-            + DataProvider<DayPeriodSymbolsV1Marker>
-            + DataProvider<WeekDataV2Marker>
-=======
         P: DataProvider<C::YearNamesV1Marker>
             + DataProvider<C::MonthNamesV1Marker>
             + DataProvider<WeekdayNamesV1Marker>
             + DataProvider<DayPeriodNamesV1Marker>
-            + DataProvider<WeekDataV1Marker>
->>>>>>> c33f44ce
+            + DataProvider<WeekDataV2Marker>
             + ?Sized,
     {
         let inner = self
